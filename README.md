--- conflicted
+++ resolved
@@ -32,11 +32,7 @@
 
 ## Datasets <a name="datasets"></a>
   - The datasets has 3 subsets, namely Mini(10 clips), Base(1000 clips) and Full(10000 clips), to accommodate different levels of computational resource.
-<<<<<<< HEAD
-  - Download datasets from [huggingface](https://huggingface.co/datasets/rethinlab/Bench2Drive) or [baiduyun].
-=======
   - Download datasets from [huggingface](https://huggingface.co/datasets/rethinlab/Bench2Drive) or [baiduyun]().
->>>>>>> 060963be
   - [Detailed explanation](docs/anno.md) of dataset structure, annotation information, and visualization of data.
 
 ## Benchmark (Coming soon) <a name="benchmark"></a>
